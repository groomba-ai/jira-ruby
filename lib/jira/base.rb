--- conflicted
+++ resolved
@@ -346,13 +346,10 @@
     #
     # Accepts an attributes hash of the values to be saved.  Will throw a
     # JIRA::HTTPError if the request fails (response is not HTTP 2xx).
-    def save!(attrs, path = url)
+    def save!(attrs, path = nil)
+      path ||= new_record? ? url : patched_url
       http_method = new_record? ? :post : :put
-<<<<<<< HEAD
       response = client.send(http_method, path, attrs.to_json)
-=======
-      response = client.send(http_method, new_record? ? url : patched_url, attrs.to_json)
->>>>>>> cae01f10
       set_attrs(attrs, false)
       set_attrs_from_response(response)
       @expanded = false
