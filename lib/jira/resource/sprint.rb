module JIRA
  module Resource

    class SprintFactory < JIRA::BaseFactory # :nodoc:
    end

    class Sprint < JIRA::Base

      def self.find(client, key)
        response = client.get("#{client.options[:site]}/rest/agile/1.0/sprint/#{key}")
        json = parse_json(response.body)
        client.Sprint.build(json)
      end

      # get all issues of sprint
      def issues(options = {})
        jql = 'sprint = ' + id.to_s
        jql += " and updated >= '#{options[:updated]}'" if options[:updated]
        Issue.jql(client, jql)
      end

      def add_issue(issue)
        request_body = {issues: [issue.id]}.to_json
        response = client.post(client.options[:site] + "/rest/agile/1.0/sprint/#{self.id}/issue", request_body)
        true
      end

      def sprint_report
        get_sprint_details_attribute('sprint_report')
      end

      def start_date
        get_sprint_details_attribute('start_date')
      end

      def end_date
        get_sprint_details_attribute('end_date')
      end

      def complete_date
        get_sprint_details_attribute('complete_date')
      end

      def get_sprint_details_attribute(attribute_name)
        attribute = self.instance_variable_get("@#{attribute_name}")
        if attribute
          return attribute
        end
        get_sprint_details
        self.instance_variable_get("@#{attribute_name}")
      end

      def get_sprint_details
        search_url = client.options[:site] + '/rest/greenhopper/1.0/rapid/charts/sprintreport?rapidViewId=' +
          rapidview_id.to_s + '&sprintId=' + id.to_s
        begin
          response = client.get(search_url)
        rescue
          return nil
        end
        json = self.class.parse_json(response.body)

        @start_date = Date.parse(json['sprint']['startDate']) unless json['sprint']['startDate'] == 'None'
        @end_date = Date.parse(json['sprint']['endDate']) unless json['sprint']['endDate'] == 'None'
        @completed_date = Date.parse(json['sprint']['completeDate']) unless json['sprint']['completeDate'] == 'None'
        @sprint_report = client.SprintReport.build(json['contents'])
      end

      def rapidview_id
        if @attrs['rapidview_id']
          return @attrs['rapidview_id']
        end
        search_url = client.options[:site] + '/secure/GHGoToBoard.jspa?sprintId=' + id.to_s
        begin
          response = client.get(search_url)
        rescue JIRA::HTTPError => error
          unless error.response.instance_of? Net::HTTPFound
            return
          end
          rapid_view_match = /rapidView=(\d+)&/.match(error.response['location'])
          if rapid_view_match != nil
            @attrs['rapidview_id'] = rapid_view_match[1]
          end
        end
      end

<<<<<<< HEAD
      def save(attrs = {})
=======
      def save(attrs = {}, path = nil)
>>>>>>> 5586cc4e
        attrs = @attrs if attrs.empty?
        super(attrs, agile_url)
      end

<<<<<<< HEAD
      def save!(attrs = {})
=======
      def save!(attrs = {}, path = nil)
>>>>>>> 5586cc4e
        attrs = @attrs if attrs.empty?
        super(attrs, agile_url)
      end

      # WORK IN PROGRESS
      def complete
        complete_url = "#{client.options[:site]}/rest/greenhopper/1.0/sprint/#{self.id}/complete"
        response = client.put(complete_url)
        self.class.parse_json(response.body)
      end

      private

      def agile_url
        "#{client.options[:site]}/rest/agile/1.0/sprint/#{self.id}"
      end
    end
  end
end<|MERGE_RESOLUTION|>--- conflicted
+++ resolved
@@ -84,20 +84,12 @@
         end
       end
 
-<<<<<<< HEAD
-      def save(attrs = {})
-=======
       def save(attrs = {}, path = nil)
->>>>>>> 5586cc4e
         attrs = @attrs if attrs.empty?
         super(attrs, agile_url)
       end
 
-<<<<<<< HEAD
-      def save!(attrs = {})
-=======
       def save!(attrs = {}, path = nil)
->>>>>>> 5586cc4e
         attrs = @attrs if attrs.empty?
         super(attrs, agile_url)
       end
