# frozen_string_literal: true

module JIRA
  module Resource
    class UserFactory < JIRA::BaseFactory # :nodoc:
      def myself
        instance = build
        response = client.get("#{client.options[:rest_base_path]}/myself")
        instance.set_attrs_from_response(response)
        instance
      end
    end

    class User < JIRA::Base
      MAX_RESULTS = 1000

      def self.singular_path(client, key, prefix = '/')
<<<<<<< HEAD
        collection_path(client, prefix) + '?accountId=' + key
=======
        "#{collection_path(client, prefix)}?username=#{key}"
>>>>>>> 7f6319de
      end

      # Cannot retrieve more than 1,000 users through the api, please see: https://jira.atlassian.com/browse/JRASERVER-65089
      def self.all(client)
        response  = client.get("/rest/api/2/users/search?username=_&maxResults=#{MAX_RESULTS}")
        all_users = JSON.parse(response.body)

        all_users.flatten.uniq.map do |user|
          client.User.build(user)
        end
      end
    end
  end
end<|MERGE_RESOLUTION|>--- conflicted
+++ resolved
@@ -15,11 +15,7 @@
       MAX_RESULTS = 1000
 
       def self.singular_path(client, key, prefix = '/')
-<<<<<<< HEAD
-        collection_path(client, prefix) + '?accountId=' + key
-=======
-        "#{collection_path(client, prefix)}?username=#{key}"
->>>>>>> 7f6319de
+        "#{collection_path(client, prefix)}?accountId=#{key}"
       end
 
       # Cannot retrieve more than 1,000 users through the api, please see: https://jira.atlassian.com/browse/JRASERVER-65089
