source "http://rubygems.org"

<<<<<<< HEAD
gem "pry"
gem "pry-byebug"

=======
group :development do
  gem 'guard'
  gem 'guard-rspec'
  gem 'pry'   # this was in the original Gemfile - but only needed in development
  gem 'wdm', '>= 0.1.0' if Gem.win_platform?
end
      
>>>>>>> cae01f10
# Specify your gem's dependencies in jira_api.gemspec
gemspec<|MERGE_RESOLUTION|>--- conflicted
+++ resolved
@@ -1,17 +1,11 @@
 source "http://rubygems.org"
 
-<<<<<<< HEAD
-gem "pry"
-gem "pry-byebug"
-
-=======
 group :development do
   gem 'guard'
   gem 'guard-rspec'
   gem 'pry'   # this was in the original Gemfile - but only needed in development
   gem 'wdm', '>= 0.1.0' if Gem.win_platform?
 end
-      
->>>>>>> cae01f10
+
 # Specify your gem's dependencies in jira_api.gemspec
 gemspec