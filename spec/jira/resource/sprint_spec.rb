require 'spec_helper'

describe JIRA::Resource::Sprint do
  let(:client) do
    client = double(options: { rest_base_path: '/jira/rest/api/2', context_path: '/jira' })
    allow(client).to receive(:Sprint).and_return(JIRA::Resource::SprintFactory.new(client))
    client
  end
  let(:sprint) { described_class.new(client) }
  let(:agile_sprint_path) { "/jira/rest/agile/1.0/sprint/#{sprint.id}" }
  let(:response) { double }

  describe 'get_sprint_details' do
    let(:sprint) { JIRA::Resource::Sprint.find(client, '1') }
    it 'check each of the date attributes' do
      allow(client).to receive(:get).and_return(double(body: get_mock_response('sprint/1.json')))

      expect(sprint.start_date).to eq Date.parse('2024-01-01T03:20:00.000Z')
      expect(sprint.end_date).to eq Date.parse('2024-01-15T03:20:00.000Z')
      expect(sprint.complete_date).to eq Date.parse('2024-01-16T03:48:00.000Z')
    end
  end

  describe '::find' do
    let(:response) { double('Response', body: '{"some_detail":"some detail"}') }

    it 'fetches the sprint from JIRA' do
      expect(client).to receive(:get).with('/jira/rest/agile/1.0/sprint/111').and_return(response)
      expect(described_class.find(client, '111')).to be_a(described_class)
    end
  end

  describe 'peristence' do
    describe '#save' do
      let(:instance_attrs) { { start_date: '2016-06-01' } }

      before do
        sprint.attrs = instance_attrs
      end

      context 'when attributes are specified' do
        let(:given_attrs) { { start_date: '2016-06-10' } }

        it 'calls save on the super class with the given attributes & agile url' do
          expect_any_instance_of(JIRA::Base).to receive(:save).with(given_attrs, agile_sprint_path)

          sprint.save(given_attrs)
        end
      end

      context 'when attributes are not specified' do
        it 'calls save on the super class with the instance attributes & agile url' do
          expect_any_instance_of(JIRA::Base).to receive(:save).with(instance_attrs, agile_sprint_path)

          sprint.save
        end
      end

      context 'when providing the path argument' do
        it 'ignores it' do
          expect_any_instance_of(JIRA::Base).to receive(:save).with(instance_attrs, agile_sprint_path)

          sprint.save({}, 'mavenlink.com')
        end
      end
    end

    describe '#save!' do
      let(:instance_attrs) { { start_date: '2016-06-01' } }

      before do
        sprint.attrs = instance_attrs
      end

      context 'when attributes are specified' do
        let(:given_attrs) { { start_date: '2016-06-10' } }

        it 'calls save! on the super class with the given attributes & agile url' do
          expect_any_instance_of(JIRA::Base).to receive(:save!).with(given_attrs, agile_sprint_path)

          sprint.save!(given_attrs)
        end
      end

      context 'when attributes are not specified' do
        it 'calls save! on the super class with the instance attributes & agile url' do
          expect_any_instance_of(JIRA::Base).to receive(:save!).with(instance_attrs, agile_sprint_path)

          sprint.save!
        end
      end

      context 'when providing the path argument' do
        it 'ignores it' do
          expect_any_instance_of(JIRA::Base).to receive(:save!).with(instance_attrs, agile_sprint_path)

          sprint.save!({}, 'mavenlink.com')
        end
      end
    end

    context 'an issue exists' do
      let(:issue_id) { 1001 }
      let(:post_issue_path) do
        described_class.agile_path(client, sprint.id)
        '/jira/rest/agile/1.0/sprint//issue'
      end
      let(:issue) do
        issue = double
        allow(issue).to receive(:id).and_return(issue_id)
        issue
      end
      let(:post_issue_input) do
<<<<<<< HEAD
        { issues:[issue.id] }
=======
        { "issues": [issue.id] }
>>>>>>> b1e2b88f
      end

      describe '#add_issu' do
        context 'when an issue is passed' do
          it 'posts with the issue id' do
            expect(client).to receive(:post).with(post_issue_path, post_issue_input.to_json)

            sprint.add_issue(issue)
          end
        end
      end
    end

    context 'multiple issues exists' do
      let(:issue_ids) { [ 1001, 1012 ] }
      let(:post_issue_path) do
        described_class.agile_path(client, sprint.id)
        '/jira/rest/agile/1.0/sprint//issue'
      end
      let(:issues) do
        issue_ids.map do |issue_id|
          issue = double
          allow(issue).to receive(:id).and_return(issue_id)
          issue
        end
      end
      let(:post_issue_input) do
<<<<<<< HEAD
        { issues: issue_ids }
=======
        { "issues": issue_ids }
>>>>>>> b1e2b88f
      end

      describe '#add_issues' do
        context 'when an issue is passed' do
          it 'posts with the issue id' do
            expect(client).to receive(:post).with(post_issue_path, post_issue_input.to_json)

            sprint.add_issues(issues)
          end
        end
      end
    end
  end
end<|MERGE_RESOLUTION|>--- conflicted
+++ resolved
@@ -111,11 +111,7 @@
         issue
       end
       let(:post_issue_input) do
-<<<<<<< HEAD
         { issues:[issue.id] }
-=======
-        { "issues": [issue.id] }
->>>>>>> b1e2b88f
       end
 
       describe '#add_issu' do
@@ -143,11 +139,7 @@
         end
       end
       let(:post_issue_input) do
-<<<<<<< HEAD
         { issues: issue_ids }
-=======
-        { "issues": issue_ids }
->>>>>>> b1e2b88f
       end
 
       describe '#add_issues' do
