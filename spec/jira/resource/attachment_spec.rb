require 'spec_helper'

describe JIRA::Resource::Attachment do
  subject(:attachment) do
    JIRA::Resource::Attachment.new(
        client,
        issue: JIRA::Resource::Issue.new(client),
        attrs: { 'author' => { 'foo' => 'bar' } }
    )
  end

  let(:client) do
    double(
      'client',
      options: {
        rest_base_path: '/jira/rest/api/2'
      },
      request_client: double(
        options: {
          username: 'username',
          password: 'password'
        }
      )
    )
  end

  describe 'relationships' do
    it 'has an author' do
      expect(subject).to have_one(:author, JIRA::Resource::User)
    end

    it 'has the correct author name' do
      expect(subject.author.foo).to eq('bar')
    end
  end

  describe '.meta' do
    subject { JIRA::Resource::Attachment.meta(client) }

    let(:response) do
      double(
          'response',
          body: '{"enabled":true,"uploadLimit":10485760}'
      )
    end

    it 'returns meta information about attachment upload' do
      expect(client).to receive(:get).with('/jira/rest/api/2/attachment/meta').and_return(response)

      subject
    end

    context 'the factory delegates correctly' do
      subject { JIRA::Resource::AttachmentFactory.new(client) }

      it 'delegates #meta to to target class' do
        expect(subject).to respond_to(:meta)
      end
    end
  end

  describe '#save' do
    it 'successfully update the attachment' do
      basic_auth_http_conn = double
      response = double(
        body: [
          {
            "id": 10_001,
            "self": 'http://www.example.com/jira/rest/api/2.0/attachments/10000',
            "filename": 'picture.jpg',
            "created": '2017-07-19T12:23:06.572+0000',
            "size": 23_123,
            "mimeType": 'image/jpeg'
          }
        ].to_json
      )

      allow(client.request_client).to receive(:basic_auth_http_conn).and_return(basic_auth_http_conn)
      allow(basic_auth_http_conn).to receive(:request).and_return(response)

      issue = JIRA::Resource::Issue.new(client)
      path_to_file = './spec/mock_responses/issue.json'
      attachment = JIRA::Resource::Attachment.new(client, issue: issue)
      attachment.save('file' => path_to_file)

      expect(attachment.filename).to eq 'picture.jpg'
      expect(attachment.mimeType).to eq 'image/jpeg'
      expect(attachment.size).to eq 23_123
    end
  end

  describe '#save!' do
    subject { attachment.save!('file' => path_to_file) }

    let(:path_to_file) { './spec/mock_responses/issue.json' }
    let(:response) do
      double(
        body: [
          {
            "id": 10_001,
            "self": 'http://www.example.com/jira/rest/api/2.0/attachments/10000',
            "filename": 'picture.jpg',
            "created": '2017-07-19T12:23:06.572+0000',
            "size": 23_123,
            "mimeType": 'image/jpeg'
          }
        ].to_json
      )
    end
    let(:issue) { JIRA::Resource::Issue.new(client) }

    before do
      allow(client).to receive(:post_multipart).and_return(response)
    end

<<<<<<< HEAD
    it 'successfully update the attachment' do
      subject
=======
      issue = JIRA::Resource::Issue.new(client)
      path_to_file = './spec/mock_responses/issue.json'
      attachment = JIRA::Resource::Attachment.new(client, issue: issue)
      attachment.save!('file' => path_to_file, mimeType: 'image/jpeg')
>>>>>>> 50d9ec69

      expect(attachment.filename).to eq 'picture.jpg'
      expect(attachment.mimeType).to eq 'image/jpeg'
      expect(attachment.size).to eq 23_123
    end

    context 'when passing in a symbol as file key' do
      subject { attachment.save!(file: path_to_file) }

      it 'successfully update the attachment' do
        subject

        expect(attachment.filename).to eq 'picture.jpg'
        expect(attachment.mimeType).to eq 'image/jpeg'
        expect(attachment.size).to eq 23_123
      end
    end
  end
end<|MERGE_RESOLUTION|>--- conflicted
+++ resolved
@@ -113,15 +113,8 @@
       allow(client).to receive(:post_multipart).and_return(response)
     end
 
-<<<<<<< HEAD
     it 'successfully update the attachment' do
       subject
-=======
-      issue = JIRA::Resource::Issue.new(client)
-      path_to_file = './spec/mock_responses/issue.json'
-      attachment = JIRA::Resource::Attachment.new(client, issue: issue)
-      attachment.save!('file' => path_to_file, mimeType: 'image/jpeg')
->>>>>>> 50d9ec69
 
       expect(attachment.filename).to eq 'picture.jpg'
       expect(attachment.mimeType).to eq 'image/jpeg'
